--- conflicted
+++ resolved
@@ -1,181 +1,96 @@
-<<<<<<< HEAD
-{
-  "name": "aurelia-validation",
-  "version": "0.12.2",
-  "description": "Validation for Aurelia applications",
-  "keywords": [
-    "aurelia",
-    "plugin",
-    "validation"
-  ],
-  "homepage": "http://aurelia.io",
-  "bugs": {
-    "url": "https://github.com/aurelia/validation/issues"
-  },
-  "license": "MIT",
-  "author": "Jeremy Danyow <jdanyow@gmail.com> (https:/danyow.net/)",
-  "main": "dist/commonjs/aurelia-validation.js",
-  "typings": "dist/commonjs/aurelia-validation.d.ts",
-  "repository": {
-    "type": "git",
-    "url": "https://github.com/aurelia/validation"
-  },
-  "scripts": {
-    "prebuild:compile": "del 'dist/**'",
-    "build:compile": "concurrently \"node_modules/.bin/tsc --outDir dist/amd\" \"node_modules/.bin/tsc --outDir dist/commonjs --module commonjs\" \"node_modules/.bin/tsc --outDir dist/native-modules --module es2015\" \"node_modules/.bin/tsc --outDir dist/system --module system\" \"node_modules/.bin/tsc --outDir dist/es2015 --target es2015 --module es2015\" || true",
-    "build": "npm run build:compile",
-    "postbuild": "npm run build:doc",
-    "prebuild:doc": "del 'doc/api.json' && del 'dist/doc-temp/**' && node_modules/.bin/tsc --outFile dist/doc-temp/aurelia-validation.js && node doc/shape-defs",
-    "build:doc": "./node_modules/.bin/typedoc --json doc/api.json --excludeExternals --includeDeclarations --mode modules --target ES6 --name aurelia-validation-docs --ignoreCompilerErrors --tsconfig doc/tsconfig.json dist/doc-temp/",
-    "postbuild:doc": "concurrently \"node doc/shape-doc\" \"del 'dist/doc-temp/**'\""
-  },
-  "jspm": {
-    "registry": "npm",
-    "jspmPackage": true,
-    "main": "aurelia-validation",
-    "format": "amd",
-    "directories": {
-      "dist": "dist/amd"
-    },
-    "peerDependencies": {
-      "aurelia-binding": "^1.0.1",
-      "aurelia-dependency-injection": "^1.0.0",
-      "aurelia-task-queue": "^1.0.0",
-      "aurelia-templating": "^1.0.0"
-    },
-    "dependencies": {
-      "aurelia-binding": "^1.0.1",
-      "aurelia-dependency-injection": "^1.0.0",
-      "aurelia-task-queue": "^1.0.0",
-      "aurelia-templating": "^1.0.0"
-    },
-    "devDependencies": {}
-  },
-  "dependencies": {
-    "aurelia-binding": "^1.0.1",
-    "aurelia-dependency-injection": "^1.0.0",
-    "aurelia-task-queue": "^1.0.0",
-    "aurelia-templating": "^1.0.0"
-  },
-  "devDependencies": {
-    "concurrently": "^2.2.0",
-    "del-cli": "^0.2.0",
-    "typedoc": "^0.4.5",
-    "typescript": "^2.0.0"
-  },
-  "aurelia": {
-    "build": {
-      "resources": [
-        "validate-binding-behavior",
-        "validation-errors-custom-attribute",
-        "validation-renderer-custom-attribute"
-      ]
-    },
-    "documentation": {
-      "articles": [
-        {
-          "title": "Validation: Basics",
-          "href": "doc/article/en-US/validation-basics.md"
-        }
-      ]
-    }
-  }
-}
-=======
-{
-  "name": "aurelia-validation",
-  "version": "0.12.1",
-  "description": "Validation for Aurelia applications",
-  "keywords": [
-    "aurelia",
-    "plugin",
-    "validation"
-  ],
-  "homepage": "http://aurelia.io",
-  "bugs": {
-    "url": "https://github.com/aurelia/validation/issues"
-  },
-  "license": "MIT",
-  "author": "Jeremy Danyow <jdanyow@gmail.com> (https:/danyow.net/)",
-  "main": "dist/commonjs/aurelia-validation.js",
-  "typings": "dist/commonjs/aurelia-validation.d.ts",
-  "repository": {
-    "type": "git",
-    "url": "https://github.com/aurelia/validation"
-  },
-  "scripts": {
-    "test": "./node_modules/.bin/tsc && ./node_modules/.bin/tsc --project tsconfig.test.json && ./node_modules/karma/bin/karma start --single-run",
-    "prebuild:compile": "del 'dist/**'",
-    "build:compile": "concurrently \"node_modules/.bin/tsc --outDir dist/amd\" \"node_modules/.bin/tsc --outDir dist/commonjs --module commonjs\" \"node_modules/.bin/tsc --outDir dist/native-modules --module es2015\" \"node_modules/.bin/tsc --outDir dist/system --module system\" \"node_modules/.bin/tsc --outDir dist/es2015 --target es2015 --module es2015\" || true",
-    "build": "npm run build:compile",
-    "postbuild": "npm run build:doc",
-    "prebuild:doc": "del 'doc/api.json' && del 'dist/doc-temp/**' && node_modules/.bin/tsc --outFile dist/doc-temp/aurelia-validation.js && node doc/shape-defs",
-    "build:doc": "./node_modules/.bin/typedoc --json doc/api.json --excludeExternals --includeDeclarations --mode modules --target ES6 --name aurelia-validation-docs --ignoreCompilerErrors --tsconfig doc/tsconfig.json dist/doc-temp/",
-    "postbuild:doc": "concurrently \"node doc/shape-doc\" \"del 'dist/doc-temp/**'\""
-  },
-  "jspm": {
-    "registry": "npm",
-    "jspmPackage": true,
-    "main": "aurelia-validation",
-    "format": "amd",
-    "directories": {
-      "dist": "dist/amd"
-    },
-    "peerDependencies": {
-      "aurelia-binding": "^1.0.1",
-      "aurelia-dependency-injection": "^1.0.0",
-      "aurelia-task-queue": "^1.0.0",
-      "aurelia-templating": "^1.0.0"
-    },
-    "dependencies": {
-      "aurelia-binding": "^1.0.1",
-      "aurelia-dependency-injection": "^1.0.0",
-      "aurelia-task-queue": "^1.0.0",
-      "aurelia-templating": "^1.0.0"
-    },
-    "devDependencies": {}
-  },
-  "dependencies": {
-    "aurelia-binding": "^1.0.1",
-    "aurelia-dependency-injection": "^1.0.0",
-    "aurelia-task-queue": "^1.0.0",
-    "aurelia-templating": "^1.0.0"
-  },
-  "devDependencies": {
-    "aurelia-bootstrapper": "^1.0.0",
-    "aurelia-pal": "^1.0.0",
-    "aurelia-pal-browser": "^1.0.0",
-    "aurelia-polyfills": "^1.0.0",
-    "aurelia-testing": "^1.0.0-beta.2.0.0",
-    "concurrently": "^2.2.0",
-    "del-cli": "^0.2.0",
-    "jasmine-core": "^2.4.1",
-    "karma": "^1.2.0",
-    "karma-chrome-launcher": "^2.0.0",
-    "karma-ie-launcher": "^1.0.0",
-    "karma-jasmine": "^1.0.2",
-    "karma-requirejs": "^1.0.0",
-    "requirejs": "^2.2.0",
-    "requirejs-text": "^2.0.12",
-    "typedoc": "^0.4.5",
-    "typescript": "^2.0.0"
-  },
-  "aurelia": {
-    "build": {
-      "resources": [
-        "validate-binding-behavior",
-        "validation-errors-custom-attribute",
-        "validation-renderer-custom-attribute"
-      ]
-    },
-    "documentation": {
-      "articles": [
-        {
-          "title": "Validation: Basics",
-          "href": "doc/article/en-US/validation-basics.md"
-        }
-      ]
-    }
-  }
-}
->>>>>>> af1e5670
+{
+  "name": "aurelia-validation",
+  "version": "0.12.2",
+  "description": "Validation for Aurelia applications",
+  "keywords": [
+    "aurelia",
+    "plugin",
+    "validation"
+  ],
+  "homepage": "http://aurelia.io",
+  "bugs": {
+    "url": "https://github.com/aurelia/validation/issues"
+  },
+  "license": "MIT",
+  "author": "Jeremy Danyow <jdanyow@gmail.com> (https:/danyow.net/)",
+  "main": "dist/commonjs/aurelia-validation.js",
+  "typings": "dist/commonjs/aurelia-validation.d.ts",
+  "repository": {
+    "type": "git",
+    "url": "https://github.com/aurelia/validation"
+  },
+  "scripts": {
+    "test": "./node_modules/.bin/tsc && ./node_modules/.bin/tsc --project tsconfig.test.json && ./node_modules/karma/bin/karma start --single-run",
+    "prebuild:compile": "del 'dist/**'",
+    "build:compile": "concurrently \"node_modules/.bin/tsc --outDir dist/amd\" \"node_modules/.bin/tsc --outDir dist/commonjs --module commonjs\" \"node_modules/.bin/tsc --outDir dist/native-modules --module es2015\" \"node_modules/.bin/tsc --outDir dist/system --module system\" \"node_modules/.bin/tsc --outDir dist/es2015 --target es2015 --module es2015\" || true",
+    "build": "npm run build:compile",
+    "postbuild": "npm run build:doc",
+    "prebuild:doc": "del 'doc/api.json' && del 'dist/doc-temp/**' && node_modules/.bin/tsc --outFile dist/doc-temp/aurelia-validation.js && node doc/shape-defs",
+    "build:doc": "./node_modules/.bin/typedoc --json doc/api.json --excludeExternals --includeDeclarations --mode modules --target ES6 --name aurelia-validation-docs --ignoreCompilerErrors --tsconfig doc/tsconfig.json dist/doc-temp/",
+    "postbuild:doc": "concurrently \"node doc/shape-doc\" \"del 'dist/doc-temp/**'\""
+  },
+  "jspm": {
+    "registry": "npm",
+    "jspmPackage": true,
+    "main": "aurelia-validation",
+    "format": "amd",
+    "directories": {
+      "dist": "dist/amd"
+    },
+    "peerDependencies": {
+      "aurelia-binding": "^1.0.1",
+      "aurelia-dependency-injection": "^1.0.0",
+      "aurelia-task-queue": "^1.0.0",
+      "aurelia-templating": "^1.0.0"
+    },
+    "dependencies": {
+      "aurelia-binding": "^1.0.1",
+      "aurelia-dependency-injection": "^1.0.0",
+      "aurelia-task-queue": "^1.0.0",
+      "aurelia-templating": "^1.0.0"
+    },
+    "devDependencies": {}
+  },
+  "dependencies": {
+    "aurelia-binding": "^1.0.1",
+    "aurelia-dependency-injection": "^1.0.0",
+    "aurelia-task-queue": "^1.0.0",
+    "aurelia-templating": "^1.0.0"
+  },
+  "devDependencies": {
+    "aurelia-bootstrapper": "^1.0.0",
+    "aurelia-pal": "^1.0.0",
+    "aurelia-pal-browser": "^1.0.0",
+    "aurelia-polyfills": "^1.0.0",
+    "aurelia-testing": "^1.0.0-beta.2.0.0",
+    "concurrently": "^2.2.0",
+    "del-cli": "^0.2.0",
+    "jasmine-core": "^2.4.1",
+    "karma": "^1.2.0",
+    "karma-chrome-launcher": "^2.0.0",
+    "karma-ie-launcher": "^1.0.0",
+    "karma-jasmine": "^1.0.2",
+    "karma-requirejs": "^1.0.0",
+    "requirejs": "^2.2.0",
+    "requirejs-text": "^2.0.12",
+    "typedoc": "^0.4.5",
+    "typescript": "^2.0.0"
+  },
+  "aurelia": {
+    "build": {
+      "resources": [
+        "validate-binding-behavior",
+        "validation-errors-custom-attribute",
+        "validation-renderer-custom-attribute"
+      ]
+    },
+    "documentation": {
+      "articles": [
+        {
+          "title": "Validation: Basics",
+          "href": "doc/article/en-US/validation-basics.md"
+        }
+      ]
+    }
+  }
+}