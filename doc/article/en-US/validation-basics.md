---
{
  "name": "Validation: Basics",
  "culture": "en-US",
  "description": "The basics of validation with Aurelia.",
  "engines" : { "aurelia-doc" : "^1.0.0" },
  "author": {
    "name": "Jeremy Danyow",
  	"url": "http://danyow.net"
  },
  "contributors": [],
  "translators": [],
  "keywords": ["Validation", "Data Binding", "JavaScript", "TypeScript"]
}
---

## [Introduction](aurelia-doc://section/1/version/1.0.0)

This article covers the basics of validation with Aurelia's validation plugin. You'll learn how to add validation to your applications using a fluent rule API and minimal changes to your templates.

To get started you'll need to install `aurelia-validation` using `jspm install aurelia-validation` or `npm install aurelia-validation --save`. Afterwards, add `.plugin('aurelia-validation')` to the configuration in your `main.js` to ensure the plugin is loaded at application startup.

If you're using the `aurelia-cli`, add the following configuration to your `aurelia.json` after you've installed the package with npm. 

<code-listing heading="aurelia.json">
  <source-code lang="ES 2015">
    {
      "name": "aurelia-validation",
      "path": "../node_modules/aurelia-validation/dist/amd",
      "main": "aurelia-validation"
    }
  </source-code>
</code-listing>

If you're not sure where to put this, search your `aurelia.json` for *aurelia-templating-resources* and put it underneath.

## [Defining Rules](aurelia-doc://section/2/version/1.0.0)

Aurelia Validation's standard rule engine uses a fluent syntax to define a set of rules. There are four parts to the syntax:
1. Selecting a property using `.ensure`
2. Associating rules with the property using `.required`, `.matches`, etc
3. Customizing property rules using `.withMessage`, `.when`, etc
4. Applying the ruleset to a class or instance using `.on`

### ensure

To begin defining a ruleset, use the `ValidationRules` class. Start by targetting a property using `ValidationRules.ensure(...)`. The `ensure` method accepts one argument representing the property name. The argument can be a string or a simple property access expression. If you're using TypeScript you'll probably want to use a property access expression because you'll get the benefit of intellisense, refactoring and avoid using "magic strings" that can be a maintenance issue.

<code-listing heading="Ensure">
  <source-code lang="ES 2015">
    ValidationRules
      .ensure('firstName')...

    ValidationRules
      .ensure(p => p.firstName)...
  </source-code>
  <source-code lang="TypeScript">
    ValidationRules
      .ensure('firstName')...

    ValidationRules
      .ensure((p: Person) => p.firstName)...
  </source-code>
</code-listing>

### displayName

Once you've targetted a property using `ensure` you can define the property's display name using `.displayName(name: string)`. Display names are used in validation messages. Specifying a display name is optional. If you do not explicitly set the display name the validation engine will attempt to compute the display name for you by splitting the property name on upper-case letters. A `firstName` property's display name would be `First Name`.

<code-listing heading="displayName">
  <source-code lang="ES 2015">
    ValidationRules      
      .ensure('ssn').displayName('SSN')...
  </source-code>
</code-listing>

### Applying Rules

After targetting a property with `ensure` and optionally setting it's display name you can begin associating rules with the property using the built-in rule methods:

* `required()` validates the property is not null, undefined or whitespace.
* `matches(regex)` validates the property matches the specified regular expression.
* `email()` validates an email address.
* `minLength(length)` and `maxLength(length)` validate the length of string properties.
* `minItems(count)` and `maxItems(count)` validate the number of items in an array.
* `equals(expectedValue)` validates the property equals the expected value.
* `satisfies((value: any, object?: any) => boolean|Promise<boolean>)` validates the supplied function returns `true` or a `Promise` that resolves to `true`. The function will be invoked with two arguments:
  * the property's current value.
  * the object the property belongs to.

### withMessage

All rules have a standard message that can be overriden on a case-by-case basis using `.withMessage(message)`. The `message` argument is a string that will be interpretted as an interpolation binding expression and evaluated against the validated object when a validation error occurs. The interpolation binding expression can access any of the object's properties as well as the contextual properties listed below:

* `$displayName`: the display name of the property.
* `$propertyName`: the name of the property.
* `$value`: the property value (at the moment the validation rule was executed).
* `$object`: the object that owns the property.
* `$config`: an object containing the rule's configuration. For example, the config for a `minLength` rule will have a `length` property.

Here's an example:

<code-listing heading="withMessage">
  <source-code lang="ES 2015">
    ValidationRules      
      .ensure('ssn').displayName('SSN')
        .required().withMessage(`\${$displayName} cannot be blank.`);
        .matches(/\d{3}-\d{2}-\d{4}/).withMessage(`\"${$value}" is not a valid \${$displayName}.`);
  </source-code>
</code-listing>

### withMessageKey

Another way to override messages on a case-by-case basis is to use the `.withMessageKey(key)` fluent API. Key is a string representing a key in the `validationMessages` dictionary. You can add new keys to the dictionary using the following code:

<code-listing heading="withMessageKey">
  <source-code lang="ES 2015">
    import {validationMessages} from 'aurelia-validation';

    validationMessages['invalidAirportCode'] = `\${$displayName} is not a valid airport code.`;

    ValidationRules
      .ensure('airportCode)
        .matches(/^[A-Z]{3}$/).withMessageKey('invalidAirportCode')...
  </source-code>
</code-listing>

### Conditional Validation

You may run into situations where you only want a rule to be evaluated when certain conditions are met. Use the `.when(condition: (object) => boolean)` fluent API to define a condition that must be met before the rule is evaluated. `when` accepts one argument, a function that takes the object and returns a boolean that indicates whether the rule should (`true`) or should not (`false`) be evaluated.

<code-listing heading="Conditional Validation">
  <source-code lang="ES 2015">
    ValidationRules
      .ensure('email')
        .email()
        .required()
          .when(order => order.shipmentNotifications)
          .withMessage('Email is required when shipment notifications have been requested.');
  </source-code>
</code-listing>

### Tagging Rules

Use the `.tag(tag: string)` method to tag a specific property rule with a name. You can retrieve rules with a specific tag using `let someRules = ValidationRules.taggedRules(rules, tag)`. This can come in handy when you want to execute a specific rule or subset of rules. The documentation for the ValidationController (below) shows how to validate specific objects/properties/rules. You can also use the subset of rules with the Validator API (also documented below).

### on

Once your ruleset has been defined you can apply them to a class using the `.on` method. This will ensure the validation engine can locate the rules when evaluating a particular object.

<code-listing heading="Applying Rules to a Class">
  <source-code lang="ES 2015">
    export class Person {
      firstName = '';
      lastName = '';
    }

    ValidationRules
      .ensure('firstName').required()
      .ensure('lastName').required()
      .on(Person);
  </source-code>
</code-listing>

`.on` can apply the rules to a plain JavaScript object as well:

<code-listing heading="Applying Rules to an Object">
  <source-code lang="ES 2015">
    let patient = {
      firstName: '',
      lastName: ''
    };

    ValidationRules
      .ensure('firstName').required()
      .ensure('lastName').required()
      .on(patient);
  </source-code>
</code-listing>

There is no requirement to apply the rules directly to an object or class, you can capture the ruleset in a variable or property using `.rule` instead:

<code-listing heading="Storing Rules in a Property">
  <source-code lang="ES 2015">
    const personRules = ValidationRules
      .ensure('firstName').required()
      .ensure('lastName').required()
      .rules;
  </source-code>
</code-listing>

## [Customizing Messages](aurelia-doc://section/3/version/1.0.0)

The previous section showed how to customize the message of an individual property rule. You can override messages system-wide by replacing a rule's default message in the `validationMessages` dictionary:

<code-listing heading="Overriding Messages">
  <source-code lang="ES 2015">
    import {validationMessages} from 'aurelia-validation';

    validationMessages['required'] = `\${$displayName} is missing!`;
  </source-code>
</code-listing>

You can override the `ValidationMessageProvider`'s `getMessage(key: string): Expression` method to enable more dynamic message logic:

<code-listing heading="Overriding getMessage">
  <source-code lang="ES 2015">
    import {ValidationMessageProvider} from 'aurelia-validation';

    ValidationMessageProvider.prototype.standardGetMessage = ValidationMessageProvider.prototype.getMessage;
    ValidationMessageProvider.prototype.getMessage = function(key) {
      const translation = i18next.t(key);
      return this.parser.parseMessage(translation);
    };
  </source-code>
</code-listing>

You can also override the `ValidationMessageProvider`'s `getDisplayName(propertyName: string): string` method:

<code-listing heading="Overriding getDisplayName">
  <source-code lang="ES 2015">
    import {ValidationMessageProvider} from 'aurelia-validation';

    ValidationMessageProvider.prototype.getDisplayName = function(propertyName) {
      return i18next.t(propertyName);
    };
  </source-code>
</code-listing>

## [Validation Controller](aurelia-doc://section/4/version/1.0.0)

The `ValidationController` orchestrates the UI process of validating properties in response to various triggers and surfacing validation errors via renderers. Typically you'll have one validation controller instance per "form" view model. Depending on the use-case you may have multiple.

### Creating a Controller

Validation controllers can be created using the `NewInstance` resolver:

<code-listing heading="Creating a Controller">
  <source-code lang="ES 2015">
    import {inject, NewInstance} from 'aurelia-dependency-injection';
    import {ValidationController} from 'aurelia-validation';

    @inject(NewInstance.of(ValidationController))
    export class RegistrationForm {
      controller = null;

      constructor(controller) {
        this.controller = controller;
      }
    }
  </source-code>
</code-listing>

Or with the `ValidationControllerFactory`:

<code-listing heading="Creating a Controller">
  <source-code lang="ES 2015">
    import {ValidationControllerFactory} from 'aurelia-validation';

    @inject(ValidationControllerFactory))
    export class RegistrationForm {
      controller = null;

      constructor(controllerFactory) {
        this.controller = controllerFactory.createForCurrentScope();
      }
    }
  </source-code>
  <source-code lang="TypeScript">
    import {autoinject} from 'aurelia-dependency-injection';
    import {ValidationControllerFactory, ValidationController} from 'aurelia-validation';

    @autoinject
    export class RegistrationForm {
      controller: ValidationController;

      constructor(controllerFactory: ValidationControllerFactory) {
        this.controller = controllerFactory.createForCurrentScope();
      }
    }
  </source-code>
</code-listing>

Both techniques create a new instance of a `ValidationController` and register the instance in the component's container enabling other components in the validation library to access the approriate controller instance without needing a lot of boilerplate code or markup.

If you'd like to be completely explicit when wiring up controllers with view models and bindings, or if you need to use multiple controllers in your component, you can use the `Factory` resolver or the `ValidationControllerFactory`'s `create` method to create controller instances. Using these approaches will not automatically register the controller instance in the container which will prevent the automatic wire-up of controllers with bindings and renderers and will force you to specify the controller instance in your bindings and add renderers to the controller manually.

### Setting the Validate Trigger

Once you've created a controller you can set it's `validationTrigger` to either `blur`, `change` or `manual`. The default is `blur` which means the validation controller will validate the property accessed in a binding when the binding's associated element "blurs" (loses focus). 

When the trigger is `change`, each change the binding makes to the model property will trigger validation of the property. Use the `throttle`, `debounce` and `updateTrigger` binding behaviors in conjunction with the `change` validate trigger to customize the behavior. 

Use the `manual` trigger to indicate the controller should not automatically validate properties used in bindings. Errors will only be displayed when you invoke the controller's `validate` method and will be cleared when you invoke the controller's `reset` method.

<code-listing heading="Setting the validate trigger">
  <source-code lang="ES 2015">
    import {ValidationControllerFactory, validateTrigger} from 'aurelia-validation';

    @inject(ValidationControllerFactory))
    export class RegistrationForm {
      controller = null;

      constructor(controller) {
        this.controller = ValidationControllerFactory.createForCurrentScope();

        this.controller.validateTrigger = validateTrigger.manual;
      }
    }
  </source-code>
</code-listing>

### validate & reset

You can force the validation controller to run validation by invoking the `validate()` method. Validate will run the validation, render any resulting validation errors and return a `Promise` that resolves with an array of validation errors. *The promise will only reject when there is an unexpected application error. Be sure to catch these rejections like you would any other unexpected application error.*

Invoking the validate method with no arguments will validate all bindings and objects registered with the controller. You can supply a validate instruction to limit the validation to a specific object, property and ruleset:

<code-listing heading="validate">
  <source-code lang="ES 2015">
    controller.validate();
    controller.validate({ object: person });
    controller.validate({ object: person, rules: myRules });
    controller.validate({ object: person, propertyName: 'firstName' });    
    controller.validate({ object: person, propertyName: 'firstName', rules: myRules });    
  </source-code>
</code-listing>

The opposite method to `validate` is `reset`. Calling reset with no arguments will unrender any previously rendered errors. You can supply a reset instruction to limit the validation to a specific object or property:

<code-listing heading="reset">
  <source-code lang="ES 2015">
    controller.reset();
    controller.reset({ object: person });
    controller.reset({ object: person, propertyName: 'firstName' });    
  </source-code>
</code-listing>

### addError & removeError

You may need to surface validation errors from other sources. Perhaps while attempting to save a change the server returned a business rule error. You can display the server error using the controller's `addError(message: string, object: any, propertyName?: string): ValidationError` method. The method returns the resulting `ValidationError` instance which can be used to unrender the error using `removeError(validationError: ValidationError)`.

### addRenderer & removeRenderer

The validation controller renders errors by sending them to classes that implement the `ValidationRenderer` interface. The library ships with a built-in renderer that "renders" the errors to an array property for data-binding/templating purposes. This is covered in the [displaying errors](aurelia-doc://section/11/version/1.0.0) section below. You can create you're own [custom renderer](aurelia-doc://section/12/version/1.0.0) and add it to the controller's set of renderers using the `addRenderer(renderer)` method.

## [Validator](aurelia-doc://section/5/version/1.0.0)

The `Validator` does the behind-the-scenes work of validating properties. It can be used in a similar manner as the `ValidationController`, but validation done by the `Validator` will not affect the UI or send errors to validation renderers.

### Creating a Validator

Validators can be injected:

<code-listing heading="Creating a Validator">
  <source-code lang="ES 2015">
    import {inject} from 'aurelia-dependency-injection';
    import {Validator} from 'aurelia-validation';

    @inject(Validator)
    export class RegistrationForm {
      validator = null;

      constructor(validator) {
        this.validator = validator;
      }
    }
  </source-code>
</code-listing>

### validate

You can make the validator run validation by invoking the `validate()` method. As with the `ValidationController`, the method will return a `Promise` that resolves with an array of validation errors, but *no errors will be rendered*. The `validate` method behaves as described above.

## [Validate Binding Behavior](aurelia-doc://section/6/version/1.0.0)

The `validate` binding behavior enables quick and easy validation for two-way data-bindings. The behavior registers the binding instance with a controller, enabling the system to validate the binding's associated property when the validate trigger occurs (blur / change). The binding behavior is able to identify the object and property name to validate in all sorts of binding expressions:

<code-listing heading="Automatic Binding Validation">
  <source-code lang="HTML">
    <input type="text" value.bind="firstName & validate">
    
    <input type="text" value.bind="person.firstName & validate">
    
    <input type="text" value.bind="person['firstName'] | upperCase & validate">

    <input type="text" value.bind="currentEntity[p] & debounce & validate">    
  </source-code>
</code-listing>

`validate` accepts a couple of optional arguments enabling you to explicitly specify the rules and controller instance:

<code-listing heading="Explicit Binding Validation">
  <source-code lang="HTML">
    <input type="text" value.bind="firstName & validate:personController">
    
    <input type="text" value.bind="firstName & validate:personRules">

    <input type="text" value.bind="firstName & validate:personController:personRules">
  </source-code>
</code-listing>

## [Displaying Errors](aurelia-doc://section/7/version/1.0.0)

The controller exposes two properties that are useful for creating error UIs using standard Aurelia templating techniques:

* `errors`: An array of the current `ValidationError` instances.
* `validating`: a boolean that indicates whether the controller is currently executing validation.

Assuming your view-model had a controller property you could add a simple error summary to your form using a repeat:

<code-listing heading="Simple Validation Summary">
  <source-code lang="HTML">
    <form>
      <ul if.bind="controller.errors">
        <li repeat.for="error of controller.errors">
          ${error.message}
        </li>
      </ul>
      ...
      ...
    </form>
  </source-code>
</code-listing>

To build more sophisticated error UIs you might need a list of errors specific to a particular binding or set of bindings. The `validation-errors` custom attribute creates an array containing all validation errors relevant to the element the `validation-errors` attribute appears on and it's descendent elements. Here's an example using bootstrap style form markup:

<code-listing heading="validation-errors custom attribute">
  <source-code lang="HTML">
    <form>
      <div class="form-group" validation-errors.bind="firstNameErrors"
           class.bind="firstNameErrors.length ? 'has-error' : ''">
        <label for="firstName">First Name</label>
        <input type="text" class="form-control" id="firstName" 
               placeholder="First Name"
               value.bind="firstName & validate">
        <span class="help-block" repeat.for="errorInfo of firstNameErrors">
          ${errorInfo.error.message}
        <span>
      </div>

      <div class="form-group" validation-errors.bind="lastNameErrors"
           class.bind="lastNameErrors.length ? 'has-error' : ''">
        <label for="lastName">Last Name</label>
        <input type="text" class="form-control" id="lastName"
               placeholder="Last Name"
              value.bind="lastName & validate">
        <span class="help-block" repeat.for="errorInfo of lastNameErrors">
          ${errorInfo.error.message}
        <span>
      </div>
    </form>
  </source-code>
</code-listing>

This first form-group div uses the `validation-errors` custom attribute to create a `firstNameErrors` property. When there are items in the array the bootstrap `has-error` class is applied to the form-group div. Each error message is displayed below the input using `help-block` spans. The same approach is used to display the lastName field's errors.

The `validation-errors` custom attribute is implements the `ValidationRenderer` interface. Instead of doing direct DOM manipulation to display the errors it "renders" the errors to an array property to enable the data-binding and templating scenarios illustrated above. It also automatically adds itself to the controller using `addRender` when it's "bind" lifecycle event occurs and removes itself from the controller using the `removeRenderer` method when it's "unbind" composition lifecycle event occurs.

## [Custom Renderers](aurelia-doc://section/8/version/1.0.0)

The templating approaches described in the previous section may require more markup than you wish to include in your templates. If you would prefer use direct DOM manipulation to render validation errors you can implement a custom renderer.

Custom renderers implement a one-method interface: `render(instruction: RenderInstruction)`. The `RenderInstruction` is an object with two properties: the errors to render and the errors to unrender. Below is an example implementation for bootstrap forms:

<code-listing heading="bootstrap-form-renderer.ts">
  <source-code lang="TypeScript">
    import {
      ValidationRenderer,
      RenderInstruction,
      ValidationError
    } from 'aurelia-validation';

    export class BootstrapFormRenderer {
      render(instruction: RenderInstruction) {
        for (let { error, elements } of instruction.unrender) {
          for (let element of elements) {
            this.remove(element, error);
          }
        }

        for (let { error, elements } of instruction.render) {
          for (let element of elements) {
            this.add(element, error);
          }
        }
      }

      private add(element: Element, error: ValidationError) {
        const formGroup = element.closest('.form-group');
        if (!formGroup) {
          return;
        }
        
        // add the has-error class to the enclosing form-group div
        formGroup.classList.add('has-error');

        // add help-block
        const message = document.createElement('span');
        message.className = 'help-block validation-message';
        message.textContent = error.message;
        message.id = `validation-message-${error.id}`;
        formGroup.appendChild(message);
      }

      private remove(element: Element, error: ValidationError) {
        const formGroup = element.closest('.form-group');
        if (!formGroup) {
          return;
        }

        // remove help-block
        const message = formGroup.querySelector(`#validation-message-${error.id}`);
        if (message) {
          formGroup.removeChild(message);
          
          // remove the has-error class from the enclosing form-group div
          if (formGroup.querySelectorAll('.help-block.validation-message').length === 0) {    
            formGroup.classList.remove('has-error');
          }
        }
      }
    }
  </source-code>
</code-listing>

To use a custom renderer you'll need to instantiate it and pass it to your controller via the `addRenderer` method. Any of the controller's existing errors will be renderered immediately. You can remove a renderer using the `removeRenderer` method. Removing a renderer will unrender any errors that renderer had previously rendered.


> Warning
> The renderer example uses `Element.closest`. You'll need to [polyfill](https://github.com/jonathantneal/closest) this method in Internet Explorer.

## [Entity Validation](aurelia-doc://section/9/version/1.0.0)

The examples so far show the controller validating specific properties used in `& validate` bindings. The controller can validate whole entities even if some of the properties aren't used in data bindings. Opt in to this "entity" style validation using the controller's `addObject(object, rules?)` method. Calling `addObject` will add the specified object to the set of objects the controller should validate when it's `validate` method is called. The `rules` parameter is optional. Use it when the rules for the object haven't been specified using the fluent syntax's `.on` method. You can remove objects from the controller's list of objects to validate using `removeObject(object)`. Calling `removeObject` will unrender any errors associated with the object.

You may have rules that are not associated with a single property. The fluent rule syntax has an `ensureObject()` method you can use to define rules for the whole object.

 <code-listing heading="ensureObject">
  <source-code lang="ES 2015">
    export class Shipment {
      length = 0;
      width = 0;
      height = 0;
    }

    ValidationRules
      .ensureObject()
        .satisfies(obj => obj.length * obj.width * obj.height <= 50)
          .withMessage('Volume cannot be greater than 50 cubic centemeters.')
      .on(Shipment);
  </source-code>
</code-listing>

## [Custom Rules](aurelia-doc://section/10/version/1.0.0)

The fluent API's `satisfies` method enables quick custom rules. If you have a custom rule that you need to use multiple times you can define it using the `customRule` method. Once defined, you can apply the rule using `satisfiesRule`.  Here's how you could define and use a simple date validation rule:

<code-listing heading="addRule">
  <source-code lang="ES 2015">
    ValidationRules.customRule(
      'date',
      (value, obj) => value === null || value === undefined || value instanceof Date,
      `\${$displayName} must be a Date.` 
    );

    ValidationRules
      .ensure('startDate')
        .required()
        .satisfiesRule('date');
  </source-code>
</code-listing>

You will often need to pass arguments to your custom rule. Below is an example of an "integer range" rule that accepts "min" and "max" arguments. Notice the last parameter to the `customRule` method packages up the expected parameters into a "config" object. The config object is used when computing the validation message when an error occurs, enabling the message expression to access the rule's configuration.

<code-listing heading="addRule">
  <source-code lang="ES 2015">
    ValidationRules.customRule(
      'integerRange',
      (value, obj, min, max) => value === null || value === undefined 
        || Number.isInteger(value) && value >= config.min && value <= config.max,
      `\${$displayName} must be an integer between \${$config.min} and \${config.max}.`,
      (min, max) => ({ min, max }) 
    );

    ValidationRules
      .ensure('volume')
        .required()
        .satisfiesRule('integerRange', 1, 5000);
  </source-code>
</code-listing>

You may have noticed the custom rule examples above consider `null` and `undefined` to be valid. This is intentional- **a rule should follow the single responsibility principle** and validate only one constraint. It's the `.required()` rule's job to validate whether the data is filled in, you shouldn't add required checking logic to your custom rule for two reasons:

1. Rule reuse- if our "integerRange" rule also does "required" checks, we can't use it on optional fields.
2. Messages Relevance- if our "integerRange" rule also does "required" checks the user will get "range" error messages when we they should have gotten "required" error messages.

When you write a custom rule, the function should return `true` when the rule is "satisfied" / "valid" and `false` when the rule is "broken" / "invalid". Optionally you can return a `Promise` that resolves to `true` or `false`. The promise should not reject unless there's an unexpected exception. Promise rejection is not used for control flow or to represent "invalid" status.

## [Integration With Other Libraries](aurelia-doc://section/11/version/1.0.0)

In `aurelia-validation` the object and property validation work is handled by the `StandardValidator` class which is an implementation of the `Validator` interface. The `StandardValidator` is responsible for applying the rules created with aurelia-validation's fluent syntax. You may not need any of this machinery if you have your own custom validation engine or if you're using a client-side data management library like [Breeze](http://www.getbreezenow.com/breezejs) which has it's own validation logic. You can replace the `StandardValidator` with your own implementation when the plugin is installed. Here's an example using breeze:

 <code-listing heading="breeze-validator">
  <source-code lang="ES 2015">
    import {ValidationError} from 'aurelia-validation';

    export class BreezeValidator {
      validateObject(object) {
        if (object.entityAspect.validateEntity()) {
          return [];
        }
        return object.entityAspect
          .getValidationErrors()
          .map(({ errorMessage, propertyName, key }) => new ValidationError(key, errorMessage, object, propertyName));
      }

      validateProperty(object, propertyName) {
        if (object.entityAspect.validateProperty(propertyName)) {
          return [];
        }
        return object.entityAspect
          .getValidationErrors(propertyName)
          .map(({ errorMessage, propertyName, key }) => new ValidationError(key, errorMessage, object, propertyName));
      }
    }
  </source-code>
</code-listing>
<code-listing heading="main">
  <source-code lang="ES 2015">
    import {BreezeValidator} from './breeze-validator';

    export function configure(aurelia) {
      aurelia.use
        .standardConfiguration()
        .plugin('aurelia-validation', config => config.customValidator(BreezeValidator))
        ...

      ...
    }
  </source-code>
</code-listing>

## [Integrating with Aurelia-I18N](aurelia-doc://section/11/version/1.0.0)

<<<<<<< HEAD
=======
In order to translate your error messages you can use the official [Aurelia-I18N plugin](https://github.com/aurelia/i18n). Please visit the [repos ReadMe](https://github.com/aurelia/i18n/blob/master/README.md) to get up to date how to setup the plugin properly with your app.

### Setting up the View

Below you can find an example of a simple translated app, accepting a last- and first name and validating those when clicking the submit button. Besides that throughout all places where normal strings would be placed, we use the [TBinding](https://github.com/aurelia/i18n#translating-with-the-tbindingbehavior) to be able to show static texts in the proper language as well. One additional feature to note is the top-most button which switches the current language. 

<code-listing heading="View with I18N Support">
  <source-code lang="HTML">
    <template>
	  <button click.trigger="switchLanguage()">${'switchLanguage' & t}</button>
	  <br /><br />
	  <form>
	    <label>${'firstname' & t}: <br /> 
	      <input type="text" value.bind="firstName & validate" />
	    </label><br />
	    <label>${'lastname' & t}: <br />
	      <input type="text" value.bind="lastName & validate" />
	    </label> <br /><br />
	    <button click.delegate="submit()">${'submit' & t}</button>
	  </form>
	
	  <div>
	    <h3>${'errorMessages.latestValidationResult' & t}: ${message}</h3>
	    <ul if.bind="ctrl.errors">
	      <li repeat.for="error of ctrl.errors">
	        ${error.message}
	      </li>
	    </ul>
	  </div>
	<template>   
  </source-code>
</code-listing>

### Sample Translations

Speaking of languages, you can find the translation files for German and English, used for this example below. As you see the top level contains the captions of buttons and the validated fields, whereas the `errorMessages` property defines all the used messages displayed. 

<code-listing heading="Translation files">
  <source-code lang="JSON">
	// file: locales/de/translation.json    
	{
	  "firstname": "Vorname",
	  "lastname": "Nachname",
	  "submit": "Abschicken",
	  "switchLanguage": "Sprache wechseln", 
	  "errorMessages": {
	    "youHaveErrors": "Es gibt Fehler!",
	    "allGood": "Alles in Ordnung!",
	    "latestValidationResult": "Aktuelles Validierungsergebnis",
	    "required": "${$displayName} fehlt!",
	    "invalid": "${$displayName} ist ungültig!"
	  }
	}

	// file: locales/en/translation.json
	{
	  "firstname": "First name",
	  "lastname": "Last name",
	  "submit": "Submit",
	  "switchLanguage": "Switch language",
	  "errorMessages": {
	    "youHaveErrors": "You have errors!",
	    "allGood": "All is good!",
	    "latestValidationResult": "Latest validation result",
	    "required": "${$displayName} is missing!",
	    "invalid": "${$displayName} is invalid!"
	  }
	}
  </source-code>
</code-listing>

### Using I18N with Validation in Code
 
Last but not least lets take a look at the ViewModel. We won't focus on the validation specific code like setting up the rules, but on I18N specific changes.
First of all we import `I18N` from the `aurelia-i18n` module. Next, along with the new instance of the `ValidationController`, we additionally inject the `I18N Service`. As usual this will be injected in the constructor and can be assigned to a class property. Next we setup two simple required validation rules.
Now in order to translate the resulting error messages, generated by aurelia-validation, we can override the `getMessage` method. Before doing so, we will save the original instance in a method `standardGetMessage`. The overridden `getMessage` first creates a translation where the `key` in this case is required due to our `ValidationRules`. We do so by using i18n's method [tr](https://github.com/aurelia/i18n#translating-via-code). With that done we need to forward the translated message to the parser's `parseMessage` method.

If you look up at the translation files, you will see that `errorMessages.required` is using a ES6-style interpolation including `$displayName` as provided variable. This now represents the actual field that was checked for with the required condition, `firstname` or `lastname`. So in order to get the fieldname translated as well we can override the `computeDisplayName` method and simply use the `propertyName` argument in our translation. Remember that you can manipulate the attribute as needed, in our case we lower case it so it matches the keys from our translation files.

The function `submit` is used by the submit button to kick of the validation inside `executeValidation`. As you can see we create a custom summary error state message, again using i18n's `tr` method, and assign the result to the class property message.     

Last but not least `switchLanguage` is called when we toggle the language. We first get the active locale and then just toggle to the alternate locale using the function [setLocale](https://github.com/aurelia/i18n#setting-the-active-locale). The method returns a promise when the new locale is active and this is the moment where we can decide what happens with our already shown translations. Either hide them, or as depicted in this example simply re-validate. This really depends on your use case.

<code-listing heading="ViewModel for the I18N Example">
  <source-code lang="ES 2015">
    import {inject, NewInstance} from 'aurelia-framework';
	import {I18N} from 'aurelia-i18n';
	import {
	  ValidationRules,
	  ValidationController,
	  ValidationMessageProvider
	} from 'aurelia-validation';
	
	@inject(NewInstance.of(ValidationController), I18N)
	export class App {
	  firstName;
	  lastName;
	
	  ctrl;
	  i18n;
	  message = '';
	
	  constructor(ctrl, i18n) {
	    this.ctrl = ctrl;
	    this.i18n = i18n;
	
		ValidationRules
	      .ensure((m: App) => m.firstName).required()
	      .ensure((m: App) => m.lastName).required()
	      .on(this);

	    ValidationMessageProvider.prototype.standardGetMessage = ValidationMessageProvider.prototype.getMessage;
	    ValidationMessageProvider.prototype.getMessage = function(key) {
	      const translation = i18n.tr(`errorMessages.${key}`);
	      return this.parser.parseMessage(translation);
	    };
	
	    ValidationMessageProvider.prototype.computeDisplayName = function(propertyName) {
	      const displayName = i18n.tr(propertyName.toLowerCase());
	      return displayName;
	    };
	  }
	
	  submit() {
	    this.executeValidation();
	  }
	
	  switchLanguage() {
	    const currentLocale = this.i18n.getLocale();
	    this.i18n.setLocale(currentLocale === 'en' ? 'de' : 'en')
	      .then( () => this.executeValidation());
	  }
	
	  executeValidation() {
	    this.ctrl.validate()
	      .then( (v) => {
	        if (v.length === 0) {
	          this.message = this.i18n.tr('errorMessages.allGood');
	        } else {
	          this.message = this.i18n.tr('errorMessages.youHaveErrors');
	        }
	      });
	  }
	}
  </source-code>
</code-listing>

 

>>>>>>> 5d25f2d8
## [Server-Side Validation](aurelia-doc://section/12/version/1.0.0)

The fluent rule API and Validator API can be used server-side in a NodeJS application.

*todo: example*<|MERGE_RESOLUTION|>--- conflicted
+++ resolved
@@ -643,158 +643,155 @@
 
 ## [Integrating with Aurelia-I18N](aurelia-doc://section/11/version/1.0.0)
 
-<<<<<<< HEAD
-=======
-In order to translate your error messages you can use the official [Aurelia-I18N plugin](https://github.com/aurelia/i18n). Please visit the [repos ReadMe](https://github.com/aurelia/i18n/blob/master/README.md) to get up to date how to setup the plugin properly with your app.
-
-### Setting up the View
-
-Below you can find an example of a simple translated app, accepting a last- and first name and validating those when clicking the submit button. Besides that throughout all places where normal strings would be placed, we use the [TBinding](https://github.com/aurelia/i18n#translating-with-the-tbindingbehavior) to be able to show static texts in the proper language as well. One additional feature to note is the top-most button which switches the current language. 
-
-<code-listing heading="View with I18N Support">
+`aurelia-i18n` is Aurelia's official I18N plugin. Check out the project's [readme](https://github.com/aurelia/i18n/blob/master/README.md) for information on how to use `aurelia-i18n` in your application.
+
+Integrating `aurelia-i18n` with `aurelia-validation` is easy. All standard validation messages are supplied by the `ValidationMessageProvider` class. To translate the messages, override the `getMessage(key)` and `getDisplayName(propertyName)` methods with implementations that use `aurelia-i18n` to fetch translated versions of the messages/property-names.
+
+Here's how to override the methods, in your main.js, during application startup:
+
+<code-listing heading="main.js">
+  <source-code lang="ES 2015">
+    import {I18N} from 'aurelia-i18n';
+    import {ValidationMessageProvider} from 'aurelia-validation';
+
+    export function configure(aurelia) {
+      ...
+      ...
+
+      const i18n = aurelia.container.get(i18n);
+      ValidationMessageProvider.prototype.getMessage = function(key) {
+        const translation = i18n.tr(`errorMessages.${key}`);
+        return this.parser.parseMessage(translation);
+      };
+
+      ValidationMessageProvider.prototype.getDisplayName = function(propertyName) {
+        return i18n.tr(propertyName);
+      };
+
+      ...      
+      ...
+    }
+  </source-code>
+</code-listing>
+
+### Creating the view and view-model
+
+Once you've overriden the necessary methods in `ValidationMessageProvider` you're ready to create a view and view-model. Here's a view for a simple multi-language form with first and last name fields. All static text is translated using the [T binding behavior](https://github.com/aurelia/i18n#translating-with-the-tbindingbehavior). Validation occurs on form submission and a switch language button demonstrates the i18n capabilities.
+
+<code-listing heading="I18N View">
   <source-code lang="HTML">
     <template>
-	  <button click.trigger="switchLanguage()">${'switchLanguage' & t}</button>
-	  <br /><br />
-	  <form>
-	    <label>${'firstname' & t}: <br /> 
-	      <input type="text" value.bind="firstName & validate" />
-	    </label><br />
-	    <label>${'lastname' & t}: <br />
-	      <input type="text" value.bind="lastName & validate" />
-	    </label> <br /><br />
-	    <button click.delegate="submit()">${'submit' & t}</button>
-	  </form>
+      <form>
+        <label>${'firstName' & t}: <br /> 
+          <input type="text" value.bind="firstName & validate" />
+        </label>
+        <label>${'lastName' & t}: <br />
+          <input type="text" value.bind="lastName & validate" />
+        </label>
+        <button click.delegate="submit()">${'submit' & t}</button>
+      </form>
 	
-	  <div>
-	    <h3>${'errorMessages.latestValidationResult' & t}: ${message}</h3>
-	    <ul if.bind="ctrl.errors">
-	      <li repeat.for="error of ctrl.errors">
-	        ${error.message}
-	      </li>
-	    </ul>
-	  </div>
-	<template>   
-  </source-code>
-</code-listing>
-
-### Sample Translations
-
-Speaking of languages, you can find the translation files for German and English, used for this example below. As you see the top level contains the captions of buttons and the validated fields, whereas the `errorMessages` property defines all the used messages displayed. 
+      <div>
+        <h3>${'latestValidationResult' & t}: ${message}</h3>
+        <ul if.bind="controller.errors.length">
+          <li repeat.for="error of controller.errors">
+            ${error.message}
+          </li>
+        </ul>
+      </div>
+
+	    <button click.trigger="switchLanguage()">${'switchLanguage' & t}</button>
+    <template>   
+  </source-code>
+</code-listing>
+
+Here's the view model:
+
+<code-listing heading="I18N ViewModel">
+  <source-code lang="ES 2015">
+    import {inject, NewInstance} from 'aurelia-framework';
+    import {I18N} from 'aurelia-i18n';
+    import {ValidationRules, ValidationController} from 'aurelia-validation';
+
+    @inject(NewInstance.of(ValidationController), I18N)
+    export class App {
+      firstName;
+      lastName;
+    
+      controller;
+      i18n;
+      message = '';
+    
+      constructor(controller, i18n) {
+        this.controller = controller;
+        this.i18n = i18n;
+    
+        ValidationRules
+          .ensure((m: App) => m.firstName).required()
+          .ensure((m: App) => m.lastName).required()
+          .on(this);
+      }
+    
+      submit() {
+        this.executeValidation();
+      }
+    
+      switchLanguage() {
+        const currentLocale = this.i18n.getLocale();
+        this.i18n.setLocale(currentLocale === 'en' ? 'de' : 'en')
+          .then(() => this.executeValidation());
+      }
+    
+      executeValidation() {
+        this.controller.validate()
+          .then(errors => {
+            if (errors.length === 0) {
+              this.message = this.i18n.tr('allGood');
+            } else {
+              this.message = this.i18n.tr('youHaveErrors');
+            }
+          });
+      }
+    }
+  </source-code>
+</code-listing>
+
+### Translation Files
+
+Last but not least, create translation files that include translations for each propertyName and each validation message key. Below are the German and English files for the example above. Notice the `errorMessages` section has the translation for the `required` rule. In practice, you would need translations for each rule that you use. Take a look at the [`validationMessages` export](https://github.com/aurelia/validation/blob/master/src/implementation/validation-messages.ts) for the full list.
 
 <code-listing heading="Translation files">
   <source-code lang="JSON">
 	// file: locales/de/translation.json    
 	{
-	  "firstname": "Vorname",
-	  "lastname": "Nachname",
+	  "firstName": "Vorname",
+	  "lastName": "Nachname",
 	  "submit": "Abschicken",
 	  "switchLanguage": "Sprache wechseln", 
+    "youHaveErrors": "Es gibt Fehler!",
+    "allGood": "Alles in Ordnung!",
+    "latestValidationResult": "Aktuelles Validierungsergebnis",
 	  "errorMessages": {
-	    "youHaveErrors": "Es gibt Fehler!",
-	    "allGood": "Alles in Ordnung!",
-	    "latestValidationResult": "Aktuelles Validierungsergebnis",
 	    "required": "${$displayName} fehlt!",
-	    "invalid": "${$displayName} ist ungültig!"
 	  }
 	}
 
 	// file: locales/en/translation.json
 	{
-	  "firstname": "First name",
-	  "lastname": "Last name",
+	  "firstName": "First name",
+	  "lastName": "Last name",
 	  "submit": "Submit",
 	  "switchLanguage": "Switch language",
+    "youHaveErrors": "You have errors!",
+    "allGood": "All is good!",
+    "latestValidationResult": "Latest validation result",
 	  "errorMessages": {
-	    "youHaveErrors": "You have errors!",
-	    "allGood": "All is good!",
-	    "latestValidationResult": "Latest validation result",
 	    "required": "${$displayName} is missing!",
-	    "invalid": "${$displayName} is invalid!"
 	  }
 	}
   </source-code>
 </code-listing>
 
-### Using I18N with Validation in Code
- 
-Last but not least lets take a look at the ViewModel. We won't focus on the validation specific code like setting up the rules, but on I18N specific changes.
-First of all we import `I18N` from the `aurelia-i18n` module. Next, along with the new instance of the `ValidationController`, we additionally inject the `I18N Service`. As usual this will be injected in the constructor and can be assigned to a class property. Next we setup two simple required validation rules.
-Now in order to translate the resulting error messages, generated by aurelia-validation, we can override the `getMessage` method. Before doing so, we will save the original instance in a method `standardGetMessage`. The overridden `getMessage` first creates a translation where the `key` in this case is required due to our `ValidationRules`. We do so by using i18n's method [tr](https://github.com/aurelia/i18n#translating-via-code). With that done we need to forward the translated message to the parser's `parseMessage` method.
-
-If you look up at the translation files, you will see that `errorMessages.required` is using a ES6-style interpolation including `$displayName` as provided variable. This now represents the actual field that was checked for with the required condition, `firstname` or `lastname`. So in order to get the fieldname translated as well we can override the `computeDisplayName` method and simply use the `propertyName` argument in our translation. Remember that you can manipulate the attribute as needed, in our case we lower case it so it matches the keys from our translation files.
-
-The function `submit` is used by the submit button to kick of the validation inside `executeValidation`. As you can see we create a custom summary error state message, again using i18n's `tr` method, and assign the result to the class property message.     
-
-Last but not least `switchLanguage` is called when we toggle the language. We first get the active locale and then just toggle to the alternate locale using the function [setLocale](https://github.com/aurelia/i18n#setting-the-active-locale). The method returns a promise when the new locale is active and this is the moment where we can decide what happens with our already shown translations. Either hide them, or as depicted in this example simply re-validate. This really depends on your use case.
-
-<code-listing heading="ViewModel for the I18N Example">
-  <source-code lang="ES 2015">
-    import {inject, NewInstance} from 'aurelia-framework';
-	import {I18N} from 'aurelia-i18n';
-	import {
-	  ValidationRules,
-	  ValidationController,
-	  ValidationMessageProvider
-	} from 'aurelia-validation';
-	
-	@inject(NewInstance.of(ValidationController), I18N)
-	export class App {
-	  firstName;
-	  lastName;
-	
-	  ctrl;
-	  i18n;
-	  message = '';
-	
-	  constructor(ctrl, i18n) {
-	    this.ctrl = ctrl;
-	    this.i18n = i18n;
-	
-		ValidationRules
-	      .ensure((m: App) => m.firstName).required()
-	      .ensure((m: App) => m.lastName).required()
-	      .on(this);
-
-	    ValidationMessageProvider.prototype.standardGetMessage = ValidationMessageProvider.prototype.getMessage;
-	    ValidationMessageProvider.prototype.getMessage = function(key) {
-	      const translation = i18n.tr(`errorMessages.${key}`);
-	      return this.parser.parseMessage(translation);
-	    };
-	
-	    ValidationMessageProvider.prototype.computeDisplayName = function(propertyName) {
-	      const displayName = i18n.tr(propertyName.toLowerCase());
-	      return displayName;
-	    };
-	  }
-	
-	  submit() {
-	    this.executeValidation();
-	  }
-	
-	  switchLanguage() {
-	    const currentLocale = this.i18n.getLocale();
-	    this.i18n.setLocale(currentLocale === 'en' ? 'de' : 'en')
-	      .then( () => this.executeValidation());
-	  }
-	
-	  executeValidation() {
-	    this.ctrl.validate()
-	      .then( (v) => {
-	        if (v.length === 0) {
-	          this.message = this.i18n.tr('errorMessages.allGood');
-	        } else {
-	          this.message = this.i18n.tr('errorMessages.youHaveErrors');
-	        }
-	      });
-	  }
-	}
-  </source-code>
-</code-listing>
-
- 
-
->>>>>>> 5d25f2d8
 ## [Server-Side Validation](aurelia-doc://section/12/version/1.0.0)
 
 The fluent rule API and Validator API can be used server-side in a NodeJS application.
